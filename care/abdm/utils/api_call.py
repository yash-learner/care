--- conflicted
+++ resolved
@@ -1,6 +1,9 @@
 import json
+from base64 import b64encode
 
 import requests
+from Crypto.Cipher import PKCS1_v1_5
+from Crypto.PublicKey import RSA
 from django.conf import settings
 from django.core.cache import cache
 
@@ -11,20 +14,17 @@
 
 # TODO: Exception handling for all api calls, need to gracefully handle known exceptions
 
-<<<<<<< HEAD
-from Crypto.Cipher import PKCS1_v1_5
-from Crypto.PublicKey import RSA
-from base64 import b64encode
-
 
 def encrypt_with_public_key(a_message):
-    rsa_public_key = RSA.importKey(requests.get(HEALTH_SERVICE_API_URL + "/v2/auth/cert", verify=False).text.strip())
+    rsa_public_key = RSA.importKey(
+        requests.get(
+            HEALTH_SERVICE_API_URL + "/v2/auth/cert", verify=False
+        ).text.strip()
+    )
     rsa_public_key = PKCS1_v1_5.new(rsa_public_key)
     encrypted_text = rsa_public_key.encrypt(a_message.encode())
     return b64encode(encrypted_text).decode()
 
-=======
->>>>>>> 586ba650
 
 class APIGateway:
     def __init__(self, gateway, token):
@@ -53,14 +53,10 @@
                 "Accept": "application/json",
             }
             resp = requests.post(
-<<<<<<< HEAD
-                ABDM_TOKEN_URL, data=json.dumps(data), headers=auth_headers, verify=False
-=======
                 ABDM_TOKEN_URL,
                 data=json.dumps(data),
                 headers=auth_headers,
                 verify=False,
->>>>>>> 586ba650
             )
             print("Token Response Status: {}".format(resp.status_code))
             if resp.status_code < 300:
