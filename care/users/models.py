from django.contrib.auth.models import AbstractUser, UserManager
from django.core.validators import MaxValueValidator, MinValueValidator, RegexValidator
from django.db import models
from django.urls import reverse

from care.utils.enum_choices import EnumChoices

DISTRICT_VALUES = EnumChoices(
    choices={
        "Thiruvananthapuram": 1,
        "Kollam": 2,
        "Pathanamthitta": 3,
        "Alappuzha": 4,
        "Kottayam": 5,
        "Idukki": 6,
        "Ernakulam": 7,
        "Thrissur": 8,
        "Palakkad": 9,
        "Malappuram": 10,
        "Kozhikode": 11,
        "Wayanad": 12,
        "Kannur": 13,
        "Kasargode": 14,
    }
)
DISTRICT_CHOICES = DISTRICT_VALUES.list_tuple_choices()

GENDER_VALUES = EnumChoices(choices={"Male": 1, "Female": 2, "Non-binary": 3})
GENDER_CHOICES = GENDER_VALUES.list_tuple_choices()

phone_number_regex = RegexValidator(
    regex=r"^((\+91|91|0)[\- ]{0,1})?[456789]\d{9}$",
    message="Please Enter 10/11 digit mobile number or landline as 0<std code><phone number>",
    code="invalid_mobile",
)


class State(models.Model):
    name = models.CharField(max_length=255)

    def __str__(self):
        return f"{self.name}"


class District(models.Model):
    state = models.ForeignKey(State, on_delete=models.PROTECT)
    name = models.CharField(max_length=255)

    def __str__(self):
        return f"{self.name}"


LOCAL_BODY_VALUES = EnumChoices(
    choices={
        "Grama Panchayath": 1,
        "Block Panchayath": 2,
        "District Panchayath": 3,
        "Municipality": 10,
        "Corporation": 20,
        "Others": 50,
    }
)

LOCAL_BODY_CHOICES = LOCAL_BODY_VALUES.list_tuple_choices()


class LocalBody(models.Model):
    district = models.ForeignKey(District, on_delete=models.PROTECT)

    name = models.CharField(max_length=255)
    body_type = models.IntegerField(choices=LOCAL_BODY_CHOICES)
    localbody_code = models.CharField(max_length=20, blank=True)

    class Meta:
        unique_together = (
            "district",
            "body_type",
            "name",
        )

    def __str__(self):
        return f"{self.name} ({self.body_type})"


class CustomUserManager(UserManager):
    def get_queryset(self):
        qs = super().get_queryset()
        return qs.filter(deleted=False)

    def create_superuser(self, username, email, password, **extra_fields):
        district_id = extra_fields["district"]
        district = District.objects.get(id=district_id)
        extra_fields["district"] = district
        return super().create_superuser(username, email, password, **extra_fields)


class Skill(models.Model):
    name = models.CharField(max_length=255)
    description = models.TextField()

    def __str__(self):
        return self.name


class User(AbstractUser):
    TYPE_VALUES = EnumChoices(
        choices={
            "Doctor": 5,
            "Staff": 10,
            "Patient": 15,
            "Volunteer": 20,
            "DistrictLabAdmin": 25,
            "DistrictAdmin": 30,
            "StateLabAdmin": 35,
        }
    )

    TYPE_CHOICES = TYPE_VALUES.list_tuple_choices()

    # TYPE_CHOICES = [(value, name) for name, value in TYPE_VALUES_MAP.items()]

    user_type = models.IntegerField(choices=TYPE_CHOICES, blank=False)

    local_body = models.ForeignKey(LocalBody, on_delete=models.PROTECT, null=True, blank=True)
    district = models.ForeignKey(District, on_delete=models.PROTECT, null=True, blank=True)
    state = models.ForeignKey(State, on_delete=models.PROTECT, null=True, blank=True)

    phone_number = models.CharField(max_length=14, validators=[phone_number_regex])
    gender = models.IntegerField(choices=GENDER_CHOICES, blank=False)
    age = models.IntegerField(validators=[MinValueValidator(1), MaxValueValidator(100)])
    skill = models.ForeignKey("Skill", on_delete=models.SET_NULL, null=True, blank=True)
    verified = models.BooleanField(default=False)
    deleted = models.BooleanField(default=False)

    REQUIRED_FIELDS = [
        "user_type",
        "email",
        "phone_number",
        "age",
        "gender",
        "district",
    ]

    objects = CustomUserManager()

    @staticmethod
    def has_read_permission(request):
        return True

    def has_object_read_permission(self, request):
        return request.user.is_superuser or self == request.user

    @staticmethod
    def has_write_permission(request):
        try:
<<<<<<< HEAD
            user_type = request.data["user_type"]
            return user_type <= User.TYPE_VALUES.choices.Volunteer.value

        except TypeError:  # Support string choice as well
            return user_type <= User.TYPE_VALUES.choices.Volunteer.name
=======
            return int(request.data["user_type"]) <= User.TYPE_VALUE_MAP["Volunteer"]
        except TypeError:
            return User.TYPE_VALUE_MAP[request.data["user_type"]] <= User.TYPE_VALUE_MAP["Volunteer"]
>>>>>>> 18f6a593
        except KeyError:
            # No user_type passed, the view shall raise a 400
            return True

    def has_object_write_permission(self, request):
        return request.user.is_superuser

    def has_object_update_permission(self, request):
        if request.user.is_superuser:
            return True
        if not self == request.user:
            return False
        if (request.data.get("district") or request.data.get("state")) and self.user_type >= User.TYPE_VALUES.choices[
            "DistrictLabAdmin"
        ]:
            # District/state admins shouldn't be able to edit their district/state, that'll practically give them
            # access to everything
            return False
        return True

    def delete(self, *args, **kwargs):
        self.deleted = True
        self.save()

    def get_absolute_url(self):
        return reverse("users:detail", kwargs={"username": self.username})

    def save(self, *args, **kwargs) -> None:
        """
        While saving, if the local body is not null, then district will be local body's district
        Overriding save will help in a collision where the local body's district and district fields are different.
        """
        if self.local_body is not None:
            self.district = self.local_body.district
        if self.district is not None:
            self.state = self.district.state
        super().save(*args, **kwargs)<|MERGE_RESOLUTION|>--- conflicted
+++ resolved
@@ -117,8 +117,6 @@
 
     TYPE_CHOICES = TYPE_VALUES.list_tuple_choices()
 
-    # TYPE_CHOICES = [(value, name) for name, value in TYPE_VALUES_MAP.items()]
-
     user_type = models.IntegerField(choices=TYPE_CHOICES, blank=False)
 
     local_body = models.ForeignKey(LocalBody, on_delete=models.PROTECT, null=True, blank=True)
@@ -153,17 +151,11 @@
     @staticmethod
     def has_write_permission(request):
         try:
-<<<<<<< HEAD
             user_type = request.data["user_type"]
             return user_type <= User.TYPE_VALUES.choices.Volunteer.value
 
         except TypeError:  # Support string choice as well
             return user_type <= User.TYPE_VALUES.choices.Volunteer.name
-=======
-            return int(request.data["user_type"]) <= User.TYPE_VALUE_MAP["Volunteer"]
-        except TypeError:
-            return User.TYPE_VALUE_MAP[request.data["user_type"]] <= User.TYPE_VALUE_MAP["Volunteer"]
->>>>>>> 18f6a593
         except KeyError:
             # No user_type passed, the view shall raise a 400
             return True
