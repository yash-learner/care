--- conflicted
+++ resolved
@@ -45,7 +45,6 @@
 
 
 LOCAL_BODY_CHOICES = (
-<<<<<<< HEAD
     # Panchayath levels
     (1, "Grama Panchayath"),
     (2, "Block Panchayath"),
@@ -56,12 +55,6 @@
     (20, "Corporation"),
     # Unknown
     (50, "Others"),
-=======
-    (1, "Panchayath"),
-    (2, "Municipality"),
-    (3, "Corporation"),
-    (25, "Others"),
->>>>>>> a2733213
 )
 
 
@@ -69,19 +62,15 @@
     district = models.ForeignKey(District, on_delete=models.PROTECT)
 
     name = models.CharField(max_length=255)
-<<<<<<< HEAD
-    type = models.IntegerField(choices=LOCAL_BODY_CHOICES)
+    body_type = models.IntegerField(choices=LOCAL_BODY_CHOICES)
     localbody_code = models.CharField(max_length=20, blank=True)
 
     class Meta:
         unique_together = (
             "district",
-            "type",
+            "body_type",
             "name",
         )
-=======
-    body_type = models.IntegerField(choices=LOCAL_BODY_CHOICES)
->>>>>>> a2733213
 
     def __str__(self):
         return f"LocalBody: {self.name} ({self.body_type}) / {self.district}"
