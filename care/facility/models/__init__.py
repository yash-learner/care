--- conflicted
+++ resolved
@@ -4,6 +4,7 @@
 from .ambulance import *  # noqa
 from .asset import *
 from .bed import *
+from .prescription import *
 from .daily_round import *  # noqa
 from .facility import *  # noqa
 from .inventory import *
@@ -15,13 +16,5 @@
 from .patient_sample import *  # noqa
 from .patient_tele_consultation import *  # noqa
 from .resources import *
-<<<<<<< HEAD
-from .patient_external_test import *
-from .patient_investigation import *
-from .asset import *
-from .bed import *
-from .prescription import *
-=======
 from .shifting import *
-from .summary import *
->>>>>>> f59d410f
+from .summary import *