--- conflicted
+++ resolved
@@ -405,12 +405,8 @@
                 status=status.HTTP_406_NOT_ACCEPTABLE,
             )
         patient.allow_transfer = False
-<<<<<<< HEAD
         patient.is_active = True
         serializer = self.get_serializer_class()(patient, data=request.data)
-=======
-        serializer = self.get_serializer(patient, data=request.data)
->>>>>>> cd15b6e7
         serializer.is_valid(raise_exception=True)
         serializer.save()
 
