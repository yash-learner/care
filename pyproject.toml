--- conflicted
+++ resolved
@@ -84,12 +84,8 @@
   "S106",
   "S105",
   "UP038",    # this results in slower code
-<<<<<<< HEAD
-  "EM101" # Why not!
-=======
   "EM101", # Why not!
   "ERA001" # Lots of commented out code until the big merge!
->>>>>>> 954ddca5
 ]
 
 
