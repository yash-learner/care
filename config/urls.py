from django.conf import settings
from django.conf.urls import url
from django.conf.urls.static import static
from django.contrib import admin
from django.urls import include, path
from django.views import defaults as default_views
from drf_yasg import openapi
from drf_yasg.views import get_schema_view
from rest_framework import permissions
from rest_framework_simplejwt.views import TokenVerifyView

from care.abdm.api.viewsets.auth import (
    DiscoverView,
    LinkConfirmView,
    LinkInitView,
    NotifyView,
    OnAddContextsView,
    OnConfirmView,
    OnFetchView,
    OnInitView,
    RequestDataView,
)
from care.facility.api.viewsets.open_id import OpenIdConfigView
from care.hcx.api.viewsets.listener import (
    ClaimOnSubmitView,
    CoverageElibilityOnCheckView,
    PreAuthOnSubmitView,
)
from care.users.api.viewsets.change_password import ChangePasswordView
from care.users.reset_password_views import (
    ResetPasswordCheck,
    ResetPasswordConfirm,
    ResetPasswordRequestToken,
)
from config import api_router
from config.health_views import MiddlewareAuthenticationVerifyView

from .auth_views import TokenObtainPairView, TokenRefreshView
from .views import home_view

schema_view = get_schema_view(
    openapi.Info(
        title="Care API",
        default_version="v1",
        description="Api Documentation for Care. ** Please use HTTPS for all API calls ( other than local dev) ",
        terms_of_service="https://www.google.com/policies/terms/",
        contact=openapi.Contact(email="-"),
        license=openapi.License(name="MIT License"),
    ),
    public=True,
    permission_classes=(permissions.AllowAny,),
)


urlpatterns = [
    path("", home_view, name="home"),
    # Django Admin, use {% url 'admin:index' %}
    path(settings.ADMIN_URL, admin.site.urls),
    # Rest API
    path("api/v1/auth/login/", TokenObtainPairView.as_view(), name="token_obtain_pair"),
    path(
        "api/v1/auth/token/refresh/", TokenRefreshView.as_view(), name="token_refresh"
    ),
    path("api/v1/auth/token/verify/", TokenVerifyView.as_view(), name="token_verify"),
    path(
        "api/v1/password_reset/",
        ResetPasswordRequestToken.as_view(),
        name="password_reset_request",
    ),
    path(
        "api/v1/password_reset/confirm/",
        ResetPasswordConfirm.as_view(),
        name="password_reset_confirm",
    ),
    path(
        "api/v1/password_reset/check/",
        ResetPasswordCheck.as_view(),
        name="password_reset_check",
    ),
    path(
        "api/v1/password_change/",
        ChangePasswordView.as_view(),
        name="change_password_view",
    ),
    path("api/v1/", include(api_router.urlpatterns)),
<<<<<<< HEAD
    path("v1.0/patients/", include(api_router.abdm_urlpatterns)),
    path(
        "v0.5/users/auth/on-fetch-modes",
        OnFetchView.as_view(),
        name="abdm_on_fetch_modes_view",
    ),
    path(
        "v0.5/users/auth/on-init",
        OnInitView.as_view(),
        name="abdm_on_init_view",
    ),
    path(
        "v0.5/users/auth/on-confirm",
        OnConfirmView.as_view(),
        name="abdm_on_confirm_view",
    ),
    path(
        "v0.5/links/link/on-add-contexts",
        OnAddContextsView.as_view(),
        name="abdm_on_add_context_view",
    ),
    path(
        "v0.5/care-contexts/discover",
        DiscoverView.as_view(),
        name="abdm_discover_view",
    ),
    path(
        "v0.5/links/link/init",
        LinkInitView.as_view(),
        name="abdm_link_init_view",
    ),
    path(
        "v0.5/links/link/confirm",
        LinkConfirmView.as_view(),
        name="abdm_link_confirm_view",
    ),
    path(
        "v0.5/consents/hip/notify",
        NotifyView.as_view(),
        name="abdm_notify_view",
    ),
    path(
        "v0.5/health-information/hip/request",
        RequestDataView.as_view(),
        name="abdm_request_data_view",
=======
    # Hcx Listeners
    path(
        "coverageeligibility/on_check",
        CoverageElibilityOnCheckView.as_view(),
        name="hcx_coverage_eligibility_on_check",
    ),
    path(
        "preauth/on_submit",
        PreAuthOnSubmitView.as_view(),
        name="hcx_pre_auth_on_submit",
    ),
    path(
        "claim/on_submit",
        ClaimOnSubmitView.as_view(),
        name="hcx_claim_on_submit",
>>>>>>> d541d749
    ),
    # Health check urls
    url(r"^watchman/", include("watchman.urls")),
    path("middleware/verify", MiddlewareAuthenticationVerifyView.as_view()),
    path(
        ".well-known/openid-configuration",
        OpenIdConfigView.as_view(),
        name="openid-configuration",
    ),
    path("health/", include("healthy_django.urls", namespace="healthy_django")),
] + static(settings.MEDIA_URL, document_root=settings.MEDIA_ROOT)

if settings.DEBUG:
    # This allows the error pages to be debugged during development, just visit
    # these url in browser to see how these error pages look like.
    urlpatterns += [
        path(
            "400/",
            default_views.bad_request,
            kwargs={"exception": Exception("Bad Request!")},
        ),
        path(
            "403/",
            default_views.permission_denied,
            kwargs={"exception": Exception("Permission Denied")},
        ),
        path(
            "404/",
            default_views.page_not_found,
            kwargs={"exception": Exception("Page not Found")},
        ),
        path("500/", default_views.server_error),
    ]
    if "debug_toolbar" in settings.INSTALLED_APPS:
        import debug_toolbar

        urlpatterns = [path("__debug__/", include(debug_toolbar.urls))] + urlpatterns

if not settings.IS_PRODUCTION:
    urlpatterns += [
        # API Docs
        url(
            r"^swagger(?P<format>\.json|\.yaml)$",
            schema_view.without_ui(cache_timeout=0),
            name="schema-json",
        ),
        url(
            r"^swagger/$",
            schema_view.with_ui("swagger", cache_timeout=0),
            name="schema-swagger-ui",
        ),
        url(
            r"^redoc/$",
            schema_view.with_ui("redoc", cache_timeout=0),
            name="schema-redoc",
        ),
    ]<|MERGE_RESOLUTION|>--- conflicted
+++ resolved
@@ -83,7 +83,6 @@
         name="change_password_view",
     ),
     path("api/v1/", include(api_router.urlpatterns)),
-<<<<<<< HEAD
     path("v1.0/patients/", include(api_router.abdm_urlpatterns)),
     path(
         "v0.5/users/auth/on-fetch-modes",
@@ -129,7 +128,7 @@
         "v0.5/health-information/hip/request",
         RequestDataView.as_view(),
         name="abdm_request_data_view",
-=======
+    ),
     # Hcx Listeners
     path(
         "coverageeligibility/on_check",
@@ -145,7 +144,6 @@
         "claim/on_submit",
         ClaimOnSubmitView.as_view(),
         name="hcx_claim_on_submit",
->>>>>>> d541d749
     ),
     # Health check urls
     url(r"^watchman/", include("watchman.urls")),
