--- conflicted
+++ resolved
@@ -5,8 +5,4 @@
 # Your stuff...
 # ------------------------------------------------------------------------------
 
-<<<<<<< HEAD
-USE_SMS = True
-=======
-USE_SMS = env.bool("USE_SMS", default=True)  # noqa F405
->>>>>>> 954ddca5
+USE_SMS = env.bool("USE_SMS", default=True)  # noqa F405