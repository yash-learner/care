--- conflicted
+++ resolved
@@ -6,13 +6,9 @@
 from django.contrib.auth import authenticate
 from django.core.exceptions import ValidationError
 from django.utils.translation import gettext_lazy as _
-<<<<<<< HEAD
-from rest_framework import HTTP_HEADER_ENCODING, exceptions, status
-=======
 from drf_spectacular.extensions import OpenApiAuthenticationExtension
 from drf_spectacular.plumbing import build_bearer_security_scheme_object
-from rest_framework import HTTP_HEADER_ENCODING
->>>>>>> 135a8846
+from rest_framework import HTTP_HEADER_ENCODING, exceptions, status
 from rest_framework.authentication import BasicAuthentication
 from rest_framework_simplejwt.authentication import JWTAuthentication
 from rest_framework_simplejwt.exceptions import AuthenticationFailed, InvalidToken
@@ -187,7 +183,6 @@
         return asset_user
 
 
-<<<<<<< HEAD
 class ABDMAuthentication(JWTAuthentication):
     def open_id_authenticate(self, url, token):
         public_key = requests.get(url)
@@ -237,7 +232,8 @@
             )
             user.save()
         return user
-=======
+
+
 class CustomJWTAuthenticationScheme(OpenApiAuthenticationExtension):
     target_class = "config.authentication.CustomJWTAuthentication"
     name = "jwtAuth"
@@ -290,5 +286,4 @@
             "name": "sessionid",
             "scheme": "http",
             "description": _("Do not use this scheme for production."),
-        }
->>>>>>> 135a8846
+        }